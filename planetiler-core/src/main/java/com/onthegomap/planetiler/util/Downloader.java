--- conflicted
+++ resolved
@@ -97,13 +97,8 @@
     return new Downloader(config, stats, config.downloadChunkSizeMB() * 1_000_000L);
   }
 
-<<<<<<< HEAD
   public static URLConnection getUrlConnection(String urlString, PlanetilerConfig config) throws IOException {
-    var url = new URL(urlString);
-=======
-  private static URLConnection getUrlConnection(String urlString, PlanetilerConfig config) throws IOException {
     var url = URI.create(urlString).toURL();
->>>>>>> 015f4184
     var connection = url.openConnection();
     connection.setConnectTimeout((int) config.httpTimeout().toMillis());
     connection.setReadTimeout((int) config.httpTimeout().toMillis());
